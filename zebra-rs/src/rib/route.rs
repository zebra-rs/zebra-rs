--- conflicted
+++ resolved
@@ -103,29 +103,11 @@
         }
 
         // Resolve RIB.
-<<<<<<< HEAD
-        // self.ipv4_route_resolve(true).await;
         ipv4_nexthop_sync(&mut self.nmap, &self.table, &self.fib_handle).await;
         ipv4_route_sync(&mut self.table, &mut self.nmap, &self.fib_handle, true).await;
-        // self.ipv6_route_resolve().await;
-        // let msg = Message::Resolve;
-        // let _ = self.tx.send(msg);
-    }
-
-    // pub async fn ipv4_route_resolve(&mut self, ifdown: bool) {
-    //     // Only called from Message::Resolve.
-    //     ipv4_nexthop_sync(&mut self.nmap, &self.table, &self.fib_handle).await;
-    //     ipv4_route_sync(&mut self.table, &mut self.nmap, &self.fib_handle, ifdown).await;
-    // }
-
-    pub fn link_up(&mut self, ifindex: u32) {
-=======
-        ipv4_nexthop_sync(&mut self.nmap, &self.table, &self.fib_handle).await;
-        ipv4_route_sync(&mut self.table, &mut self.nmap, &self.fib_handle, true).await;
     }
 
     pub async fn link_up(&mut self, ifindex: u32) {
->>>>>>> f02efef5
         let Some(link) = self.links.get(&ifindex) else {
             return;
         };
@@ -273,9 +255,6 @@
     }
 }
 
-<<<<<<< HEAD
-async fn ipv4_nexthop_sync(
-=======
 pub async fn rib_selection_ipv4(
     table: &mut PrefixMap<Ipv4Net, RibEntries>,
     prefix: &Ipv4Net,
@@ -290,7 +269,6 @@
 }
 
 pub async fn ipv4_nexthop_sync(
->>>>>>> f02efef5
     nmap: &mut NexthopMap,
     table: &PrefixMap<Ipv4Net, RibEntries>,
     fib: &FibHandle,
@@ -314,17 +292,6 @@
                 uni.set_ifindex(ifindex);
                 uni.set_valid(false);
                 if uni.is_installed() {
-<<<<<<< HEAD
-                    println!(
-                        "UniDel: gid {} {}/{} {}",
-                        uni.gid(),
-                        uni.addr,
-                        uni.ifindex,
-                        uni.is_installed()
-                    );
-                    uni.set_installed(false);
-                    // fib.nexthop_del(&Group::Uni(uni.clone())).await;
-=======
                     // println!(
                     //     "UniDel: gid {} {}/{} {}",
                     //     uni.gid(),
@@ -334,21 +301,11 @@
                     // );
                     uni.set_installed(false);
                     // XXX fib.nexthop_del(&Group::Uni(uni.clone())).await;
->>>>>>> f02efef5
                 }
             } else {
                 uni.set_ifindex(ifindex);
                 uni.set_valid(true);
                 if !uni.is_installed() {
-<<<<<<< HEAD
-                    println!(
-                        "UniAdd: gid {} {}/{} {}",
-                        uni.gid(),
-                        uni.addr,
-                        uni.ifindex,
-                        uni.is_installed()
-                    );
-=======
                     // println!(
                     //     "UniAdd: gid {} {}/{} {}",
                     //     uni.gid(),
@@ -356,43 +313,12 @@
                     //     uni.ifindex,
                     //     uni.is_installed()
                     // );
->>>>>>> f02efef5
                     uni.set_installed(true);
                     fib.nexthop_add(&Group::Uni(uni.clone())).await;
                 }
             }
         }
     }
-<<<<<<< HEAD
-    // Collect multi nexthop validity updates to avoid borrow checker issues
-    let mut multi_updates: Vec<(usize, bool)> = Vec::new();
-
-    for (idx, nhop) in nmap.groups.iter().enumerate() {
-        if let Some(Group::Multi(multi)) = nhop {
-            // At least one of Group::Uni in multi.
-            let mut valid = false;
-            for (m, v) in multi.set.iter() {
-                // Get the nexthop group by ID
-                if let Some(Some(group)) = nmap.groups.get(*m) {
-                    if group.is_valid() {
-                        valid = true;
-                    }
-                }
-            }
-            multi_updates.push((idx, valid));
-        }
-    }
-
-    // Apply the validity updates
-    for (idx, valid) in multi_updates {
-        if let Some(Some(Group::Multi(multi))) = nmap.groups.get_mut(idx) {
-            multi.set_valid(valid);
-        }
-    }
-}
-
-async fn ipv4_route_sync(
-=======
 
     let mut multi_cache: BTreeMap<usize, BTreeSet<(usize, u8)>> = BTreeMap::new();
 
@@ -439,19 +365,12 @@
 }
 
 pub async fn ipv4_route_sync(
->>>>>>> f02efef5
     table: &mut PrefixMap<Ipv4Net, RibEntries>,
     nmap: &mut NexthopMap,
     fib: &FibHandle,
     ifdown: bool,
 ) {
     for (p, entries) in table.iter_mut() {
-<<<<<<< HEAD
-        if ifdown {
-            println!("ipv4_route_sync {}", *p);
-        }
-=======
->>>>>>> f02efef5
         ipv4_entry_resolve(entries, nmap, ifdown);
         ipv4_entry_selection(p, entries, None, nmap, fib, ifdown).await;
     }
@@ -498,9 +417,6 @@
     let next = rib_next(entries);
 
     if prev == next {
-        if ifdown {
-            // println!("No change: {}", prefix);
-        }
         return;
     }
     if ifdown {
@@ -788,18 +704,6 @@
 fn rib_next(ribs: &RibEntries) -> Option<usize> {
     ribs.iter()
         .enumerate()
-<<<<<<< HEAD
-        .fold(
-            None,
-            |acc: Option<(usize, &RibEntry)>, (index, entry)| match acc {
-                Some((_, aentry)) if aentry < entry => acc,
-                _ => Some((index, entry)),
-            },
-        )
-        .map(|(index, _)| index);
-
-    index
-=======
         .filter(|(_, e)| e.is_valid())
         .min_by(|(_, a), (_, b)| {
             a.distance
@@ -808,7 +712,6 @@
                 .then(a.rtype.u8().cmp(&b.rtype.u8()))
         })
         .map(|(i, _)| i)
->>>>>>> f02efef5
 }
 
 // IPv6 helper functions
